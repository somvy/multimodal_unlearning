import os
import sys
from functools import partial
from pathlib import Path

import hydra
import torch
import transformers
from omegaconf import OmegaConf
from peft import LoraConfig, get_peft_model
from transformers import (
    AutoProcessor,
    TrainingArguments,
    set_seed,
)

sys.path.insert(0, os.path.abspath(os.path.join(os.path.dirname(__file__), "..")))
from mm.dataset import MMMixedDataset, mm_data_collator_preprocessor
from mm.trainer import MMTrainer
from utils import find_all_linear_names, freeze_params, get_model_identifiers_from_yaml, print_trainable_parameters


@hydra.main(version_base=None, config_path="../config/mm", config_name="finetune")
def main(cfg):
<<<<<<< HEAD
=======
    if os.environ.get("LOCAL_RANK") is not None:
        local_rank = int(os.environ.get("LOCAL_RANK", "0"))
        device_map = {"": local_rank}
    else:
        device_map = "auto"
>>>>>>> 4aaa395f
    set_seed(cfg.seed)
    model_cfg = get_model_identifiers_from_yaml(cfg.model_family)
    model_id = model_cfg["hf_key"]

    Path(cfg.save_dir).mkdir(parents=True, exist_ok=True)
    with open(f"{cfg.save_dir}/cfg.yaml", "w") as f:
        OmegaConf.save(cfg, f)

    processor = AutoProcessor.from_pretrained(model_id)

    processor.tokenizer.padding_side = "left"
    processor.do_pad = True
    max_length = cfg.max_length
    torch_format_dataset = MMMixedDataset(
        data_path=cfg.data_path,
        split=cfg.split,
    )

    batch_size = cfg.batch_size
    gradient_accumulation_steps = cfg.gradient_accumulation_steps

    max_steps = int(cfg.num_epochs * len(torch_format_dataset)) // (batch_size * gradient_accumulation_steps)
    print(f"max_steps: {max_steps}")
    training_args = TrainingArguments(
        remove_unused_columns=False,
        per_device_train_batch_size=batch_size,
        per_device_eval_batch_size=batch_size,
        gradient_accumulation_steps=gradient_accumulation_steps,
        gradient_checkpointing=model_cfg["gradient_checkpointing"] == "true",
        # warmup_steps=max(1, max_steps//10),
        warmup_steps=max(1, max_steps // cfg.num_epochs),
        max_steps=max_steps,
        learning_rate=cfg.lr,
        bf16=True,
        # bf16_full_eval=True,
        logging_steps=max(1, max_steps // 20),
        logging_dir=f"{cfg.save_dir}/logs",
        output_dir=cfg.save_dir,
        optim="adamw_bnb_8bit",
        save_steps=max_steps,
        save_only_model=True,
        eval_strategy="no",
        deepspeed="config/ds_config.json",
        weight_decay=cfg.weight_decay,
        ddp_find_unused_parameters=True,
        seed=cfg.seed,
        # report_to=["wandb"],
    )

    model = getattr(transformers, model_cfg["hf_class"]).from_pretrained(
        model_id,
        use_flash_attention_2=model_cfg["flash_attention2"] == "true",
        torch_dtype=torch.bfloat16,
        trust_remote_code=True,
    )
    # needed for deepspeed
    if getattr(model.config, "hidden_size", None) is None:
        model.config.hidden_size = model.config.text_config.hidden_size

    # Hot fix for https://discuss.huggingface.co/t/help-with-llama-2-finetuning-setup/50035
    model.generation_config.do_sample = True
    if cfg.LoRA.r != 0:
        config = LoraConfig(
            r=cfg.LoRA.r,
            lora_alpha=cfg.LoRA.alpha,
            target_modules=find_all_linear_names(model),
            lora_dropout=cfg.LoRA.dropout,
            bias="none",
            task_type="CAUSAL_LM",
        )
        model = get_peft_model(model, config)
        model.enable_input_require_grads()

    # freeze_params(model.vision_tower)
    if cfg.freeze_vision_module == "true":
        freeze_params(getattr(model, model_cfg["vision_module"]))

    print_trainable_parameters(model)

    mm_data_collator = partial(
        mm_data_collator_preprocessor,
        processor=processor,
        max_length=max_length,
    )
    trainer = MMTrainer(
        model=model,
        tokenizer=processor.tokenizer,
        train_dataset=torch_format_dataset,
        eval_dataset=torch_format_dataset,
        args=training_args,
        data_collator=mm_data_collator,
    )
    # need to set processor manually because it is not used in trainer init
    # it is used in _log_generation_examples
    trainer.processor = processor

    trainer.train(resume_from_checkpoint=(cfg.resume_from_checkpoint == "true"))

    # save the model
    if cfg.LoRA.r != 0:
        model = model.merge_and_unload()

    model.save_pretrained(cfg.save_dir)
    processor.save_pretrained(cfg.save_dir)


if __name__ == "__main__":
    main()<|MERGE_RESOLUTION|>--- conflicted
+++ resolved
@@ -22,14 +22,11 @@
 
 @hydra.main(version_base=None, config_path="../config/mm", config_name="finetune")
 def main(cfg):
-<<<<<<< HEAD
-=======
     if os.environ.get("LOCAL_RANK") is not None:
         local_rank = int(os.environ.get("LOCAL_RANK", "0"))
         device_map = {"": local_rank}
     else:
         device_map = "auto"
->>>>>>> 4aaa395f
     set_seed(cfg.seed)
     model_cfg = get_model_identifiers_from_yaml(cfg.model_family)
     model_id = model_cfg["hf_key"]
